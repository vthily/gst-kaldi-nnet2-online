--- conflicted
+++ resolved
@@ -88,49 +88,24 @@
 
   if (lmwt > 0)
     lm_scale = lmwt;
-<<<<<<< HEAD
-  
-=======
    
-  std::cout << "#DEBUG: Before scale lattice" << std::endl; 
->>>>>>> 077d6330
   fst::ScaleLattice(fst::LatticeScale(lm_scale, acoustic_scale), &clat);
   if (word_ins_penalty > 0.0) {
     AddWordInsPenToCompactLattice(word_ins_penalty, &clat);
   }
   
-<<<<<<< HEAD
-=======
-  std::cout << "#DEBUG: CompactLatticeShortestPath" << std::endl;
->>>>>>> 077d6330
   CompactLatticeShortestPath(clat, &best_path_clat);
   if (word_ins_penalty > 0.0) {
     AddWordInsPenToCompactLattice(-word_ins_penalty, &best_path_clat);
   }
   fst::ScaleLattice(fst::LatticeScale(1.0 / lm_scale, 1.0 / acoustic_scale), &best_path_clat);
 
-<<<<<<< HEAD
   bool ok = WordAlignLattice(best_path_clat, trans_model, info, 0, &aligned_clat);
-
-  TopSortCompactLatticeIfNeeded(&aligned_clat);
-
-=======
-  std::cout << "#DEBUG: WordAlignLattice " << std::endl;
-  std::cout << "gstplugin - CompactLattice addr: " << &best_path_clat << std::endl;
-  std::cout << "gstplugin - TransitionModel addr: " << &trans_model << std::endl;
-  std::cout << "gstplugin - WordBoundaryInfo addr: " << &info << std::endl;
-  std::cout << "gstplugin - clat: " << &clat << std::endl;
-
-  bool ok = WordAlignLattice(best_path_clat, trans_model, info, 0, &aligned_clat);
-
-  std::cout << "#DEBUG: TopSortCompactLatticeIfNeeded" << std::endl;
   TopSortCompactLatticeIfNeeded(&aligned_clat);
 
   //CompactLattice  align_best_path_clat;
   //CompactLatticeShortestPath(aligned_clat, & align_best_path_clat);
 
-  std::cout << "#DEBUG: CompactLatticeToWordAlignment" << std::endl;
->>>>>>> 077d6330
   ok = CompactLatticeToWordAlignment(aligned_clat, &words, &times, &lengths);
   ctm.clear();
   for (size_t i = 0; i < words.size(); i++) {
@@ -141,15 +116,8 @@
     ctm_entry.start = frame_shift * times[i]; ctm_entry.dur = frame_shift * lengths[i];
     ctm_entry.word  = word_syms->Find(words[i]);
     ctm.push_back(ctm_entry);
-<<<<<<< HEAD
-  }
-
-=======
-    //std::cout << ctm_entry.start << ' ' << ctm_entry.dur << ' ' << ctm_entry.word << std::endl;
-  }
-
-  std::cout << "#DEBUG: return results" << std::endl;
->>>>>>> 077d6330
+  }
+
   return ok;
 }
 
@@ -163,15 +131,10 @@
   string final_result;
   std::vector<lat_ctm> hwlist;
   //step1 extract  only the hotwords  from hotword decoder;
-<<<<<<< HEAD
-=======
-  std::cout << "#DEBUG: step1 extract  only the hotwords  from hotword decoder" << std::endl;
->>>>>>> 077d6330
   for (int i = 0; i < hot_ctm.size(); i++) {
     if (hot_ctm[i].word.length() > 2 && hot_ctm[i].word[0] == '_' &&  hot_ctm[i].word[1] == '_')
     {
       lat_ctm ctm_entry = hot_ctm[i];          
-<<<<<<< HEAD
       std::replace(ctm_entry.word.begin(), ctm_entry.word.end(), '_', ' ');
       // trim leading spaces
       size_t startpos = ctm_entry.word.find_first_not_of(" \t");
@@ -180,19 +143,12 @@
         ctm_entry.word = ctm_entry.word.substr( startpos );
       }
       ctm_entry.word = "《" + ctm_entry.word + "》";
-=======
-      std::replace(ctm_entry.word.begin(), ctm_entry.word.end(), '_', ' '); 
->>>>>>> 077d6330
       hwlist.push_back(ctm_entry);
     }
   }
     
   //step 2 calculating the overlappping rate for each word of master decoder by the hotword list.
   //
-<<<<<<< HEAD
-=======
-  std::cout << "#DEBUG: step 2 calculating the overlappping rate for each word of master decoder by the hotword list" << std::endl;
->>>>>>> 077d6330
   int len1 = master_ctm.size(), len2 = hwlist.size();
   std::vector<lat_ctm> new_master_ctm;
 
@@ -249,10 +205,6 @@
       new_master_ctm.push_back(master_ctm[i]);// include this word in the final result       
   }
   //step 3 combine new_master_ctm and hwlist base on its start time into the final results
-<<<<<<< HEAD
-=======
-  std::cout << "#DEBUG: step 3 combine new_master_ctm and hwlist base on its start time into the final results" << std::endl;
->>>>>>> 077d6330
   len1 = new_master_ctm.size(); len2 = hwlist.size();
   int i = 0, j =0;
   while (i < len1 && j < len2)
@@ -267,10 +219,6 @@
     }
   }  
   //add remaining master decoder words or hotwords into final result
-<<<<<<< HEAD
-=======
-  std::cout << "#DEBUG: add remaining master decoder words or hotwords into final result" << std::endl;
->>>>>>> 077d6330
   if (i < len1) {
     for ( int k =i; k<len1; k++)
       final_result += new_master_ctm[k].word + " ";
@@ -1638,24 +1586,14 @@
 
 
 /**
-<<<<<<< HEAD
 * @authors:   yufei, tlvu
 * @modifier:  tlvu
 * @date:      Dec 01, 2021
-=======
-* @author:	  Yufei
-* @modifier:  tlvu
-* @date:	    Dec 01, 2021
->>>>>>> 077d6330
 * @describe:  Print final result as combination
 *
 **/ 
 static std::string gst_kaldinnet2onlinedecoder_full_final_combined_result_to_json(
-<<<<<<< HEAD
         Gstkaldinnet2onlinedecoder * filter, string combined_result) {
-=======
-        Gstkaldinnet2onlinedecoder * filter, const FullFinalResult &full_final_result, string combined_result) {
->>>>>>> 077d6330
 
   json_t *root = json_object();
   json_t *result_json_object = json_object();
@@ -1663,7 +1601,6 @@
   json_object_set_new( root, "result", result_json_object);
   json_object_set_new( result_json_object, "final", json_true());
 
-<<<<<<< HEAD
   BaseFloat frame_shift = filter->feature_info->FrameShiftInSeconds();
   if (filter->nnet_mode == NNET3) {
     frame_shift *= filter->nnet3_decodable_opts->frame_subsampling_factor;
@@ -1680,73 +1617,7 @@
   json_array_append( nbest_json_arr, nbest_result_json_object );
 
   json_object_set_new(result_json_object, "hypotheses", nbest_json_arr);
-=======
-  if (full_final_result.nbest_results.size() > 0) {
-    BaseFloat frame_shift = filter->feature_info->FrameShiftInSeconds();
-    if (filter->nnet_mode == NNET3) {
-      frame_shift *= filter->nnet3_decodable_opts->frame_subsampling_factor;
-    }
-    json_object_set_new(root, "segment-start",  json_real(filter->segment_start_time));
-
-    json_object_set_new(root, "segment-length",  json_real(full_final_result.nbest_results[0].num_frames * frame_shift));
-    json_object_set_new(root, "total-length",  json_real(filter->total_time_decoded));
-    json_t *nbest_json_arr = json_array();
-    for(std::vector<NBestResult>::const_iterator it = full_final_result.nbest_results.begin();
-        it != full_final_result.nbest_results.end(); ++it) {
-      NBestResult nbest_result = *it;
-      json_t *nbest_result_json_object = json_object();
-      json_object_set_new(nbest_result_json_object, "transcript", json_string(combined_result.c_str()));
-      json_object_set_new(nbest_result_json_object, "likelihood",  json_real(nbest_result.likelihood));
-      json_array_append( nbest_json_arr, nbest_result_json_object );
-      if (nbest_result.phone_alignment.size() > 0) {
-        if (strcmp(filter->phone_syms_filename, "") == 0) {
-          GST_ERROR_OBJECT(filter, "Phoneme symbol table filename (phone-syms) must be set to output phone alignment.");
-        } else if (filter->phone_syms == NULL) {
-          GST_ERROR_OBJECT(filter, "Phoneme symbol table wasn't loaded correctly. Not outputting alignment.");
-        } else {
-          json_t *phone_alignment_json_arr = json_array();
-          for (size_t j = 0; j < nbest_result.phone_alignment.size(); j++) {
-            PhoneAlignmentInfo alignment_info = nbest_result.phone_alignment[j];
-            json_t *alignment_info_json_object = json_object();
-            std::string phone = filter->phone_syms->Find(alignment_info.phone_id);
-            json_object_set_new(alignment_info_json_object, "phone",
-                                json_string(phone.c_str()));
-            json_object_set_new(alignment_info_json_object, "start",
-                                json_real(alignment_info.start_frame * frame_shift));
-            json_object_set_new(alignment_info_json_object, "length",
-                                json_real(alignment_info.length_in_frames * frame_shift));
-            json_object_set_new(alignment_info_json_object, "confidence",
-                                json_real(alignment_info.confidence));
-            json_array_append(phone_alignment_json_arr, alignment_info_json_object);
-          }
-          json_object_set_new(nbest_result_json_object, "phone-alignment", phone_alignment_json_arr);
-        }
-      }
-      if (nbest_result.word_alignment.size() > 0) {
-        json_t *word_alignment_json_arr = json_array();
-        for (size_t j = 0; j < nbest_result.word_alignment.size(); j++) {
-          WordAlignmentInfo alignment_info = nbest_result.word_alignment[j];
-          json_t *alignment_info_json_object = json_object();
-          std::string word = filter->word_syms->Find(alignment_info.word_id);
-          json_object_set_new(alignment_info_json_object, "word",
-                              json_string(word.c_str()));
-          json_object_set_new(alignment_info_json_object, "start",
-                              json_real(alignment_info.start_frame * frame_shift));
-          json_object_set_new(alignment_info_json_object, "length",
-                              json_real(alignment_info.length_in_frames * frame_shift));
-          json_object_set_new(alignment_info_json_object, "confidence",
-                              json_real(alignment_info.confidence));
-          json_array_append(word_alignment_json_arr, alignment_info_json_object);
-        }
-        json_object_set_new(nbest_result_json_object, "word-alignment", word_alignment_json_arr);
-      }
-
-    }
-
-    json_object_set_new(result_json_object, "hypotheses", nbest_json_arr);
-  }
-
->>>>>>> 077d6330
+
   char *ret_strings = json_dumps(root, JSON_REAL_PRECISION(6));
 
   json_decref(root);
@@ -1755,10 +1626,6 @@
   return result;
 }
 
-<<<<<<< HEAD
-=======
-
->>>>>>> 077d6330
 
 /**
 * @author:	  victor, tlvu
@@ -1775,36 +1642,17 @@
     KALDI_WARN<< "Empty lattice.";
     return;
   }
-<<<<<<< HEAD
 
   gst_kaldinnet2onlinedecoder_scale_lattice(filter, masterclat);
   gst_kaldinnet2onlinedecoder_scale_hwlattice(filter, htclat);
 
   std::vector<lat_ctm> master_ctm;
   bool ok = ComputeCtm(masterclat, 
-=======
-
-  std::cout << "Scale master lattice:" << std::endl;
-  gst_kaldinnet2onlinedecoder_scale_lattice(filter, masterclat);
-
-  std::cout << "Scale hotword lattice:" << std::endl;
-  gst_kaldinnet2onlinedecoder_scale_hwlattice(filter, htclat);
-
-  FullFinalResult full_final_result;
-  GST_DEBUG_OBJECT(filter, "Decoding n-best results");
-  full_final_result.nbest_results = gst_kaldinnet2onlinedecoder_nbest_results(filter, masterclat);
-
-  if (full_final_result.nbest_results.size() > 0) {
-
-    std::vector<lat_ctm> master_ctm;
-    bool ok = ComputeCtm(masterclat, 
->>>>>>> 077d6330
                        *(filter->trans_model), 
                        *(filter->word_boundary_info),
                        filter->word_syms, 
                        filter->lmwt_scale, 
                        master_ctm);
-<<<<<<< HEAD
 
   std::vector<lat_ctm> hot_ctm;
   ok = ComputeCtm(htclat,
@@ -1836,49 +1684,6 @@
     g_signal_emit(filter, gst_kaldinnet2onlinedecoder_signals[FULL_FINAL_RESULT_SIGNAL], 0, full_final_result_as_json.c_str());
 
   }
-=======
-
-    std::vector<lat_ctm> hot_ctm;
-    ok = ComputeCtm(htclat,
-                   *(filter->trans_model), 
-                   *(filter->word_boundary_info),
-                   filter->hword_syms, 
-                   filter->hlmwt_scale, 
-                   hot_ctm);
-
-    std::cout << "#DEBUG: Combine CTM:" << std::endl;
-    std::string best_transcript = CombineCtm(master_ctm, hot_ctm);
-    // std::string best_transcript = gst_kaldinnet2onlinedecoder_words_in_hyp_to_string(filter, full_final_result.nbest_results[0].words, false);
-
-    GST_DEBUG_OBJECT(filter, "Final: %s", best_transcript.c_str());
-
-    // GST_INFO_OBJECT(filter, "Final (Combined): %s", best_transcript.c_str());
-    std::cout << "#DEBUG: Final (Combined):" << ' ' << " ↓ " << std::endl;
-
-    guint hyp_length = best_transcript.length();
-    std::cout<< "#DEBUG: vdebug length " <<best_transcript.length() <<std::endl;
-    *num_words=hyp_length;
-
-    if (hyp_length > 0) {
-      GstBuffer *buffer = gst_buffer_new_and_alloc(hyp_length + 1);
-      gst_buffer_fill(buffer, 0, best_transcript.c_str(), hyp_length);
-      gst_buffer_memset(buffer, hyp_length, '\n', 1);
-      gst_pad_push(filter->srcpad, buffer);
-
-      /* Emit a signal for applications. */
-      g_signal_emit(filter, gst_kaldinnet2onlinedecoder_signals[FINAL_RESULT_SIGNAL], 0, best_transcript.c_str());
-
-      // @tlvu Nov 22, 2021: Adding parameter
-      std::string full_final_result_as_json =
-          gst_kaldinnet2onlinedecoder_full_final_combined_result_to_json(filter, full_final_result, best_transcript);
-      GST_DEBUG_OBJECT(filter, "Final JSON: %s", full_final_result_as_json.c_str());
-      std::cout << "#DEBUG " << full_final_result_as_json << std::endl;
-      g_signal_emit(filter, gst_kaldinnet2onlinedecoder_signals[FULL_FINAL_RESULT_SIGNAL], 0, full_final_result_as_json.c_str());
-
-    }
-  }
-  //std::cout << "---" << ' ' << std::endl;
->>>>>>> 077d6330
 }
 
 
@@ -2584,19 +2389,12 @@
         gst_kaldinnet2onlinedecoder_partial_result(filter, lat);
         
         // @tlvu Nov 19, 2021
-<<<<<<< HEAD
         // Lattice hwlat;
         // hwdecoder_p->GetBestPath(false, &hwlat);
         // gst_kaldinnet2onlinedecoder_partial_hwresult(filter, hwlat);
-=======
-        Lattice hwlat;
-        hwdecoder_p->GetBestPath(false, &hwlat);
-        gst_kaldinnet2onlinedecoder_partial_hwresult(filter, hwlat);
->>>>>>> 077d6330
         last_traceback += traceback_period_secs;
-
-
-        // gst_kaldinnet2onlinedecoder_partial_combined(filter,decoder,*hwdecoder_p,false);
+        
+	// gst_kaldinnet2onlinedecoder_partial_combined(filter,decoder,*hwdecoder_p,false);
         // gst_kaldinnet2onlinedecoder_partial_combined(filter,decoder,hwdecoder,false);
       }
     }
